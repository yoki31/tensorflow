--- conflicted
+++ resolved
@@ -24,12 +24,7 @@
 
 from tensorflow.python.keras.benchmarks import benchmark_util
 from tensorflow.python.platform import benchmark
-<<<<<<< HEAD
-from tensorflow.python.keras.benchmarks import benchmark_util
-  
-=======
 
->>>>>>> d0ae0f8c
 # Loss function and optimizer.
 _LOSS = 'binary_crossentropy'
 _OPTIMIZER = 'rmsprop'
@@ -37,11 +32,7 @@
 
 class KerasModelCPUBenchmark(
     six.with_metaclass(benchmark.ParameterizedBenchmark, tf.test.Benchmark)):
-<<<<<<< HEAD
-  """Required Arguments for measure_performance:
-=======
   """Required Arguments for measure_performance.
->>>>>>> d0ae0f8c
 
       x: Input data, it could be Numpy or load from tfds.
       y: Target data. If `x` is a dataset, generator instance,
@@ -51,17 +42,6 @@
       Other details can see in `measure_performance()` method of
       benchmark_util.
   """
-<<<<<<< HEAD
-  """The parameters of each benchmark is a tuple:
-
-     (benchmark_name_suffix, batch_size, run_iters).
-     benchmark_name_suffix: The suffix of the benchmark test name with
-     convention `{bs}_{batch_size}`.
-     batch_size: Integer. Number of samples per gradient update.
-     run_iters: Integer. Number of iterations to run the
-         performance measurement.
-  """
-=======
   # The parameters of each benchmark is a tuple:
 
   # (benchmark_name_suffix, batch_size, run_iters).
@@ -71,7 +51,6 @@
   # run_iters: Integer. Number of iterations to run the
   # performance measurement.
 
->>>>>>> d0ae0f8c
   _benchmark_parameters = [
       ('bs_32', 32, 3), ('bs_64', 64, 2), ('bs_128', 128, 2),
       ('bs_256', 256, 1), ('bs_512', 512, 1)]
