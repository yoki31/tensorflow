# Copyright 2016 The TensorFlow Authors. All Rights Reserved.
#
# Licensed under the Apache License, Version 2.0 (the "License");
# you may not use this file except in compliance with the License.
# You may obtain a copy of the License at
#
#     http://www.apache.org/licenses/LICENSE-2.0
#
# Unless required by applicable law or agreed to in writing, software
# distributed under the License is distributed on an "AS IS" BASIS,
# WITHOUT WARRANTIES OR CONDITIONS OF ANY KIND, either express or implied.
# See the License for the specific language governing permissions and
# limitations under the License.
# ==============================================================================
"""Implementations of different data feeders to provide data for TF trainer."""

# TODO(ipolosukhin): Replace this module with feed-dict queue runners & queues.

from __future__ import absolute_import
from __future__ import division
from __future__ import print_function

import itertools
import math

import numpy as np
import six
from six.moves import xrange  # pylint: disable=redefined-builtin

from tensorflow.python.framework import dtypes
<<<<<<< HEAD
from tensorflow.python.framework import ops
from tensorflow.python.framework import tensor_util
=======
>>>>>>> 4e69e022
from tensorflow.python.ops import array_ops
from tensorflow.python.platform import tf_logging as logging

# pylint: disable=g-multiple-import,g-bad-import-order
from .pandas_io import HAS_PANDAS, extract_pandas_data, extract_pandas_matrix, extract_pandas_labels
from .dask_io import HAS_DASK, extract_dask_data, extract_dask_labels
# pylint: enable=g-multiple-import,g-bad-import-order


def _get_in_out_shape(x_shape, y_shape, n_classes, batch_size=None):
  """Returns shape for input and output of the data feeder."""
  x_is_dict, y_is_dict = isinstance(
      x_shape, dict), y_shape is not None and isinstance(y_shape, dict)
  if y_is_dict and n_classes is not None:
    assert isinstance(n_classes, dict)

  if batch_size is None:
    batch_size = list(x_shape.values())[0][0] if x_is_dict else x_shape[0]
  elif batch_size <= 0:
    raise ValueError('Invalid batch_size %d.' % batch_size)

  if x_is_dict:
    input_shape = {}
    for k, v in list(x_shape.items()):
      input_shape[k] = [batch_size] + (list(v[1:]) if len(v) > 1 else [1])
  else:
    x_shape = list(x_shape[1:]) if len(x_shape) > 1 else [1]
    input_shape = [batch_size] + x_shape

  if y_shape is None:
    return input_shape, None, batch_size

  def out_el_shape(out_shape, num_classes):
    out_shape = list(out_shape[1:]) if len(out_shape) > 1 else []
    # Skip first dimension if it is 1.
    if out_shape and out_shape[0] == 1:
      out_shape = out_shape[1:]
    if num_classes is not None and num_classes > 1:
      return [batch_size] + out_shape + [num_classes]
    else:
      return [batch_size] + out_shape

  if not y_is_dict:
    output_shape = out_el_shape(y_shape, n_classes)
  else:
    output_shape = dict([
        (k, out_el_shape(v, n_classes[k]
                         if n_classes is not None and k in n_classes else None))
        for k, v in list(y_shape.items())
    ])

  return input_shape, output_shape, batch_size


def _data_type_filter(x, y):
  """Filter data types into acceptable format."""
  if HAS_DASK:
    x = extract_dask_data(x)
    if y is not None:
      y = extract_dask_labels(y)
  if HAS_PANDAS:
    x = extract_pandas_data(x)
    if y is not None:
      y = extract_pandas_labels(y)
  return x, y


def _is_iterable(x):
  return hasattr(x, 'next') or hasattr(x, '__next__')


def setup_train_data_feeder(x,
                            y,
                            n_classes,
                            batch_size=None,
                            shuffle=True,
                            epochs=None):
  """Create data feeder, to sample inputs from dataset.

  If `x` and `y` are iterators, use `StreamingDataFeeder`.

  Args:
    x: numpy, pandas or Dask matrix or dictionary of aforementioned. Also
      supports iterables.
    y: numpy, pandas or Dask array or dictionary of aforementioned. Also
      supports
      iterables.
    n_classes: number of classes. Must be None or same type as y. In case, `y`
      is `dict`
      (or iterable which returns dict) such that `n_classes[key] = n_classes for
        y[key]`
    batch_size: size to split data into parts. Must be >= 1.
    shuffle: Whether to shuffle the inputs.
    epochs: Number of epochs to run.

  Returns:
    DataFeeder object that returns training data.

  Raises:
    ValueError: if one of `x` and `y` is iterable and the other is not.
  """
  x, y = _data_type_filter(x, y)
  if HAS_DASK:
    # pylint: disable=g-import-not-at-top
    import dask.dataframe as dd
    if (isinstance(x, (dd.Series, dd.DataFrame)) and
        (y is None or isinstance(y, (dd.Series, dd.DataFrame)))):
      data_feeder_cls = DaskDataFeeder
    else:
      data_feeder_cls = DataFeeder
  else:
    data_feeder_cls = DataFeeder

  if _is_iterable(x):
    if y is not None and not _is_iterable(y):
      raise ValueError('Both x and y should be iterators for '
                       'streaming learning to work.')
    return StreamingDataFeeder(x, y, n_classes, batch_size)
  return data_feeder_cls(
      x, y, n_classes, batch_size, shuffle=shuffle, epochs=epochs)


def _batch_data(x, batch_size=None):
  if (batch_size is not None) and (batch_size <= 0):
    raise ValueError('Invalid batch_size %d.' % batch_size)

  x_first_el = six.next(x)
  x = itertools.chain([x_first_el], x)

  chunk = dict([(k, []) for k in list(x_first_el.keys())]) if isinstance(
      x_first_el, dict) else []
  chunk_filled = False
  for data in x:
    if isinstance(data, dict):
      for k, v in list(data.items()):
        chunk[k].append(v)
        if (batch_size is not None) and (len(chunk[k]) >= batch_size):
          chunk[k] = np.matrix(chunk[k])
          chunk_filled = True
      if chunk_filled:
        yield chunk
        chunk = dict([(k, []) for k in list(x_first_el.keys())]) if isinstance(
            x_first_el, dict) else []
        chunk_filled = False
    else:
      chunk.append(data)
      if (batch_size is not None) and (len(chunk) >= batch_size):
        yield np.matrix(chunk)
        chunk = []

  if isinstance(x_first_el, dict):
    for k, v in list(data.items()):
      chunk[k] = np.matrix(chunk[k])
    yield chunk
  else:
    yield np.matrix(chunk)


def setup_predict_data_feeder(x, batch_size=None):
  """Returns an iterable for feeding into predict step.

  Args:
    x: numpy, pandas, Dask array or dictionary of aforementioned. Also supports
      iterable.
    batch_size: Size of batches to split data into. If `None`, returns one
      batch of full size.

  Returns:
    List or iterator (or dictionary thereof) of parts of data to predict on.

  Raises:
    ValueError: if `batch_size` <= 0.
  """
  if HAS_DASK:
    x = extract_dask_data(x)
  if HAS_PANDAS:
    x = extract_pandas_data(x)
  if _is_iterable(x):
    return _batch_data(x, batch_size)
  if len(x.shape) == 1:
    x = np.reshape(x, (-1, 1))
  if batch_size is not None:
    if batch_size <= 0:
      raise ValueError('Invalid batch_size %d.' % batch_size)
    n_batches = int(math.ceil(float(len(x)) / batch_size))
    return [x[i * batch_size:(i + 1) * batch_size] for i in xrange(n_batches)]
  return [x]


def setup_processor_data_feeder(x):
  """Sets up processor iterable.

  Args:
    x: numpy, pandas or iterable.

  Returns:
    Iterable of data to process.
  """
  if HAS_PANDAS:
    x = extract_pandas_matrix(x)
  return x


def check_array(array, dtype):
  """Checks array on dtype and converts it if different.

  Args:
    array: Input array.
    dtype: Expected dtype.

  Returns:
    Original array or converted.
  """
  # skip check if array is instance of other classes, e.g. h5py.Dataset
  # to avoid copying array and loading whole data into memory
  if isinstance(array, (np.ndarray, list)):
    array = np.array(array, dtype=dtype, order=None, copy=False)
  return array


def _access(data, iloc):
  """Accesses an element from collection, using integer location based indexing.

  Args:
    data: array-like. The collection to access
    iloc: `int` or `list` of `int`s. Location(s) to access in `collection`

  Returns:
    The element of `a` found at location(s) `iloc`.
  """
  if HAS_PANDAS:
    import pandas as pd  # pylint: disable=g-import-not-at-top
    if isinstance(data, pd.Series) or isinstance(data, pd.DataFrame):
      return data.iloc[iloc]
  return data[iloc]


def _check_dtype(dtype):
  if dtypes.as_dtype(dtype) == dtypes.float64:
    logging.warn(
        'float64 is not supported by many models, consider casting to float32.')
  return dtype


class DataFeeder(object):
  """Data feeder is an example class to sample data for TF trainer."""

  def __init__(self,
               x,
               y,
               n_classes,
               batch_size=None,
               shuffle=True,
               random_state=None,
               epochs=None):
    """Initializes a DataFeeder instance.

    Args:
      x: One feature sample which can either Nd numpy matrix of shape
        `[n_samples, n_features, ...]` or dictionary of Nd numpy matrix.
      y: label vector, either floats for regression or class id for
        classification. If matrix, will consider as a sequence of labels.
        Can be `None` for unsupervised setting. Also supports dictionary of
        labels.
      n_classes: Number of classes, 0 and 1 are considered regression, `None`
        will pass through the input labels without one-hot conversion. Also, if
        `y` is `dict`, then `n_classes` must be `dict` such that
        `n_classes[key] = n_classes for label y[key]`, `None` otherwise.
      batch_size: Mini-batch size to accumulate samples in one mini batch.
      shuffle: Whether to shuffle `x`.
      random_state: Numpy `RandomState` object to reproduce sampling.
      epochs: Number of times to iterate over input data before raising
        `StopIteration` exception.

    Attributes:
      x: Input features (ndarray or dictionary of ndarrays).
      y: Input label (ndarray or dictionary of ndarrays).
      n_classes: Number of classes (if `None`, pass through indices without
        one-hot conversion).
      batch_size: Mini-batch size to accumulate.
      input_shape: Shape of the input (or dictionary of shapes).
      output_shape: Shape of the output (or dictionary of shapes).
      input_dtype: DType of input (or dictionary of shapes).
      output_dtype: DType of output (or dictionary of shapes.
    """
    x_is_dict, y_is_dict = isinstance(x, dict), y is not None and isinstance(
        y, dict)
    if isinstance(y, list):
      y = np.array(y)

    self._x = dict([(k, check_array(v, v.dtype)) for k, v in list(x.items())
                   ]) if x_is_dict else check_array(x, x.dtype)
    self._y = None if y is None else (
        dict([(k, check_array(v, v.dtype)) for k, v in list(y.items())])
        if y_is_dict else check_array(y, y.dtype))

    # self.n_classes is not None means we're converting raw target indices
    # to one-hot.
    if n_classes is not None:
      if not y_is_dict:
        y_dtype = (np.int64
                   if n_classes is not None and n_classes > 1 else np.float32)
        self._y = (None if y is None else check_array(y, dtype=y_dtype))

    self.n_classes = n_classes
    self.max_epochs = epochs

    x_shape = dict([(k, v.shape) for k, v in list(self._x.items())
                   ]) if x_is_dict else self._x.shape
    y_shape = dict([(k, v.shape) for k, v in list(self._y.items())
                   ]) if y_is_dict else None if y is None else self._y.shape

    self.input_shape, self.output_shape, self._batch_size = _get_in_out_shape(
        x_shape, y_shape, n_classes, batch_size)

    # Input dtype matches dtype of x.
    self._input_dtype = (
        dict([(k, _check_dtype(v.dtype)) for k, v in list(self._x.items())])
        if x_is_dict else _check_dtype(self._x.dtype))

    # self._output_dtype == np.float32 when y is None
    self._output_dtype = (
        dict([(k, _check_dtype(v.dtype)) for k, v in list(self._y.items())])
        if y_is_dict else (
            _check_dtype(self._y.dtype) if y is not None else np.float32))

    # self.n_classes is None means we're passing in raw target indices
    if n_classes is not None and y_is_dict:
      for key in list(n_classes.keys()):
        if key in self._output_dtype:
          self._output_dtype[key] = np.float32

    self._shuffle = shuffle
    self.random_state = np.random.RandomState(
        42) if random_state is None else random_state

    if x_is_dict:
      num_samples = list(self._x.values())[0].shape[0]
    elif tensor_util.is_tensor(self._x):
      num_samples = self._x.shape[0].value  # shape will be a Dimension, extract an int
    else:
      num_samples = self._x.shape[0]
      
    if self._shuffle:
      self.indices = self.random_state.permutation(num_samples)
    else:
      self.indices = np.array(range(num_samples))
    self.offset = 0
    self.epoch = 0
    self._epoch_placeholder = None

  @property
  def x(self):
    return self._x

  @property
  def y(self):
    return self._y

  @property
  def shuffle(self):
    return self._shuffle

  @property
  def input_dtype(self):
    return self._input_dtype

  @property
  def output_dtype(self):
    return self._output_dtype

  @property
  def batch_size(self):
    return self._batch_size

  def make_epoch_variable(self):
    """Adds a placeholder variable for the epoch to the graph.

    Returns:
      The epoch placeholder.
    """
    self._epoch_placeholder = array_ops.placeholder(
        dtypes.int32, [1], name='epoch')
    return self._epoch_placeholder

  def input_builder(self):
    """Builds inputs in the graph.

    Returns:
      Two placeholders for inputs and outputs.
    """

    def get_placeholder(shape, dtype, name_prepend):
      if shape is None:
        return None
      if isinstance(shape, dict):
        placeholder = {}
        for key in list(shape.keys()):
          placeholder[key] = array_ops.placeholder(
              dtypes.as_dtype(dtype[key]), [None] + shape[key][1:],
              name=name_prepend + '_' + key)
      else:
        placeholder = array_ops.placeholder(
            dtypes.as_dtype(dtype), [None] + shape[1:], name=name_prepend)
      return placeholder

    self._input_placeholder = get_placeholder(self.input_shape,
                                              self._input_dtype, 'input')
    self._output_placeholder = get_placeholder(self.output_shape,
                                               self._output_dtype, 'output')
    return self._input_placeholder, self._output_placeholder

  def set_placeholders(self, input_placeholder, output_placeholder):
    """Sets placeholders for this data feeder.

    Args:
      input_placeholder: Placeholder for `x` variable. Should match shape
        of the examples in the x dataset.
      output_placeholder: Placeholder for `y` variable. Should match
        shape of the examples in the y dataset. Can be `None`.
    """
    self._input_placeholder = input_placeholder
    self._output_placeholder = output_placeholder

  def get_feed_params(self):
    """Function returns a `dict` with data feed params while training.

    Returns:
      A `dict` with data feed params while training.
    """
    return {
        'epoch': self.epoch,
        'offset': self.offset,
        'batch_size': self._batch_size
    }

  def get_feed_dict_fn(self):
    """Returns a function that samples data into given placeholders.

    Returns:
      A function that when called samples a random subset of batch size
      from `x` and `y`.
    """
    x_is_dict, y_is_dict = isinstance(
        self._x, dict), self._y is not None and isinstance(self._y, dict)

    # Assign input features from random indices.
    def extract(data, indices):
      return (np.array(_access(data, indices)).reshape((indices.shape[0], 1)) if
              len(data.shape) == 1 else _access(data, indices))

    # assign labels from random indices
    def assign_label(data, shape, dtype, n_classes, indices):
      shape[0] = indices.shape[0]
      out = np.zeros(shape, dtype=dtype)
      for i in xrange(out.shape[0]):
        sample = indices[i]
        # self.n_classes is None means we're passing in raw target indices
        if n_classes is None:
          out[i] = _access(data, sample)
        else:
          if n_classes > 1:
            if len(shape) == 2:
              out.itemset((i, int(_access(data, sample))), 1.0)
            else:
              for idx, value in enumerate(_access(data, sample)):
                out.itemset(tuple([i, idx, value]), 1.0)
          else:
            out[i] = _access(data, sample)
      return out

    def _feed_dict_fn():
      """Function that samples data into given placeholders."""
      if self.max_epochs is not None and self.epoch + 1 > self.max_epochs:
        raise StopIteration
      assert self._input_placeholder is not None
      feed_dict = {}
      if self._epoch_placeholder is not None:
        feed_dict[self._epoch_placeholder.name] = [self.epoch]

      # Take next batch of indices.
      x_len = list(self._x.values())[0].shape[
          0] if x_is_dict else self._x.shape[0]
      end = min(x_len, self.offset + self._batch_size)
      batch_indices = self.indices[self.offset:end]

      # adding input placeholder
      feed_dict.update(
          dict([(self._input_placeholder[k].name, extract(v, batch_indices))
                for k, v in list(self._x.items())]) if x_is_dict else
          {self._input_placeholder.name: extract(self._x, batch_indices)})

      # move offset and reset it if necessary
      self.offset += self._batch_size
      if self.offset >= x_len:
        self.indices = self.random_state.permutation(
            x_len) if self._shuffle else np.array(range(x_len))
        self.offset = 0
        self.epoch += 1

      # return early if there are no labels
      if self._output_placeholder is None:
        return feed_dict

      # adding output placeholders
      if y_is_dict:
        for k, v in list(self._y.items()):
          n_classes = (self.n_classes[k] if k in self.n_classes else
                       None) if self.n_classes is not None else None
          shape, dtype = self.output_shape[k], self._output_dtype[k]
          feed_dict.update({
              self._output_placeholder[k].name:
                  assign_label(v, shape, dtype, n_classes, batch_indices)
          })
      else:
        shape, dtype, n_classes = self.output_shape, self._output_dtype, self.n_classes
        feed_dict.update({
            self._output_placeholder.name:
                assign_label(self._y, shape, dtype, n_classes, batch_indices)
        })

      return feed_dict

    return _feed_dict_fn


class StreamingDataFeeder(DataFeeder):
  """Data feeder for TF trainer that reads data from iterator.

  Streaming data feeder allows to read data as it comes it from disk or
  somewhere else. It's custom to have this iterators rotate infinetly over
  the dataset, to allow control of how much to learn on the trainer side.
  """

  def __init__(self, x, y, n_classes, batch_size):
    """Initializes a StreamingDataFeeder instance.

    Args:
      x: iterator each element of which returns one feature sample. Sample can
        be a Nd numpy matrix or dictionary of Nd numpy matrices.
      y: iterator each element of which returns one label sample. Sample can be
        a Nd numpy matrix or dictionary of Nd numpy matrices with 1 or many
        classes regression values.
      n_classes: indicator of how many classes the corresponding label sample
        has for the purposes of one-hot conversion of label. In case where `y`
        is a dictionary, `n_classes` must be dictionary (with same keys as `y`)
        of how many classes there are in each label in `y`. If key is
        present in `y` and missing in `n_classes`, the value is assumed `None`
        and no one-hot conversion will be applied to the label with that key.
      batch_size: Mini batch size to accumulate samples in one batch. If set
        `None`, then assumes that iterator to return already batched element.

    Attributes:
      x: input features (or dictionary of input features).
      y: input label (or dictionary of output features).
      n_classes: number of classes.
      batch_size: mini batch size to accumulate.
      input_shape: shape of the input (can be dictionary depending on `x`).
      output_shape: shape of the output (can be dictionary depending on `y`).
      input_dtype: dtype of input (can be dictionary depending on `x`).
      output_dtype: dtype of output (can be dictionary depending on `y`).
    """
    # pylint: disable=invalid-name,super-init-not-called
    x_first_el = six.next(x)
    self._x = itertools.chain([x_first_el], x)
    if y is not None:
      y_first_el = six.next(y)
      self._y = itertools.chain([y_first_el], y)
    else:
      y_first_el = None
      self._y = None
    self.n_classes = n_classes

    x_is_dict = isinstance(x_first_el, dict)
    y_is_dict = y is not None and isinstance(y_first_el, dict)
    if y_is_dict and n_classes is not None:
      assert isinstance(n_classes, dict)

    # extract shapes for first_elements
    if x_is_dict:
      x_first_el_shape = dict(
          [(k, [1] + list(v.shape)) for k, v in list(x_first_el.items())])
    else:
      x_first_el_shape = [1] + list(x_first_el.shape)

    if y_is_dict:
      y_first_el_shape = dict(
          [(k, [1] + list(v.shape)) for k, v in list(y_first_el.items())])
    elif y is None:
      y_first_el_shape = None
    else:
      y_first_el_shape = ([1] + list(y_first_el[0].shape if isinstance(
          y_first_el, list) else y_first_el.shape))

    self.input_shape, self.output_shape, self._batch_size = _get_in_out_shape(
        x_first_el_shape, y_first_el_shape, n_classes, batch_size)

    # Input dtype of x_first_el.
    if x_is_dict:
      self._input_dtype = dict(
          [(k, _check_dtype(v.dtype)) for k, v in list(x_first_el.items())])
    else:
      self._input_dtype = _check_dtype(x_first_el.dtype)

    # Output dtype of y_first_el.
    def check_y_dtype(el):
      if isinstance(el, np.ndarray):
        return el.dtype
      elif isinstance(el, list):
        return check_y_dtype(el[0])
      else:
        return _check_dtype(np.dtype(type(el)))

    # Output types are floats, due to both softmaxes and regression req.
    if n_classes is not None and (y is None or not y_is_dict) and n_classes > 0:
      self._output_dtype = np.float32
    elif y_is_dict:
      self._output_dtype = dict(
          [(k, check_y_dtype(v)) for k, v in list(y_first_el.items())])
    elif y is None:
      self._output_dtype = None
    else:
      self._output_dtype = check_y_dtype(y_first_el)

  def get_feed_params(self):
    """Function returns a `dict` with data feed params while training.

    Returns:
      A `dict` with data feed params while training.
    """
    return {'batch_size': self._batch_size}

  def get_feed_dict_fn(self):
    """Returns a function, that will sample data and provide it to placeholders.

    Returns:
      A function that when called samples a random subset of batch size
      from x and y.
    """
    self.stopped = False

    def _feed_dict_fn():
      """Samples data and provides it to placeholders.

      Returns:
        `dict` of input and output tensors.
      """

      def init_array(shape, dtype):
        """Initialize array of given shape or dict of shapes and dtype."""
        if shape is None:
          return None
        elif isinstance(shape, dict):
          return dict([(k, np.zeros(shape[k], dtype[k]))
                       for k in list(shape.keys())])
        else:
          return np.zeros(shape, dtype=dtype)

      def put_data_array(dest, index, source=None, n_classes=None):
        """Puts data array into container."""
        if source is None:
          dest = dest[:index]
        elif n_classes is not None and n_classes > 1:
          if len(self.output_shape) == 2:
            dest.itemset((index, source), 1.0)
          else:
            for idx, value in enumerate(source):
              dest.itemset(tuple([index, idx, value]), 1.0)
        else:
          if len(dest.shape) > 1:
            dest[index, :] = source
          else:
            dest[index] = source[0] if isinstance(source, list) else source
        return dest

      def put_data_array_or_dict(holder, index, data=None, n_classes=None):
        """Puts data array or data dictionary into container."""
        if holder is None:
          return None
        if isinstance(holder, dict):
          if data is None:
            data = {k: None for k in holder.keys()}
          assert isinstance(data, dict)
          for k in holder.keys():
            num_classes = n_classes[k] if (n_classes is not None and
                                           k in n_classes) else None
            holder[k] = put_data_array(holder[k], index, data[k], num_classes)
        else:
          holder = put_data_array(holder, index, data, n_classes)
        return holder

      if self.stopped:
        raise StopIteration

      inp = init_array(self.input_shape, self._input_dtype)
      out = init_array(self.output_shape, self._output_dtype)

      for i in xrange(self._batch_size):
        # Add handling when queue ends.
        try:
          next_inp = six.next(self._x)
          inp = put_data_array_or_dict(inp, i, next_inp, None)
        except StopIteration:
          self.stopped = True
          if i == 0:
            raise
          inp = put_data_array_or_dict(inp, i, None, None)
          out = put_data_array_or_dict(out, i, None, None)
          break

        if self._y is not None:
          next_out = six.next(self._y)
          out = put_data_array_or_dict(out, i, next_out, self.n_classes)

      # creating feed_dict
      if isinstance(inp, dict):
        feed_dict = dict([(self._input_placeholder[k].name, inp[k])
                          for k in list(self._input_placeholder.keys())])
      else:
        feed_dict = {self._input_placeholder.name: inp}
      if self._y is not None:
        if isinstance(out, dict):
          feed_dict.update(
              dict([(self._output_placeholder[k].name, out[k])
                    for k in list(self._output_placeholder.keys())]))
        else:
          feed_dict.update({self._output_placeholder.name: out})

      return feed_dict

    return _feed_dict_fn


class DaskDataFeeder(object):
  """Data feeder for that reads data from dask.Series and dask.DataFrame.

  Numpy arrays can be serialized to disk and it's possible to do random seeks
  into them. DaskDataFeeder will remove requirement to have full dataset in the
  memory and still do random seeks for sampling of batches.
  """

  def __init__(self,
               x,
               y,
               n_classes,
               batch_size,
               shuffle=True,
               random_state=None,
               epochs=None):
    """Initializes a DaskDataFeeder instance.

    Args:
      x: iterator that returns for each element, returns features.
      y: iterator that returns for each element, returns 1 or many classes /
        regression values.
      n_classes: indicator of how many classes the label has.
      batch_size: Mini batch size to accumulate.
      shuffle: Whether to shuffle the inputs.
      random_state: random state for RNG. Note that it will mutate so use a
        int value for this if you want consistent sized batches.
      epochs: Number of epochs to run.

    Attributes:
      x: input features.
      y: input label.
      n_classes: number of classes.
      batch_size: mini batch size to accumulate.
      input_shape: shape of the input.
      output_shape: shape of the output.
      input_dtype: dtype of input.
      output_dtype: dtype of output.

    Raises:
      ValueError: if `x` or `y` are `dict`, as they are not supported currently.
    """

    if isinstance(x, dict) or isinstance(y, dict):
      raise ValueError(
          'DaskDataFeeder does not support dictionaries at the moment.')

    # pylint: disable=invalid-name,super-init-not-called
    import dask.dataframe as dd  # pylint: disable=g-import-not-at-top
    # TODO(terrytangyuan): check x and y dtypes in dask_io like pandas
    self._x = x
    self._y = y
    # save column names
    self._x_columns = list(x.columns)
    if isinstance(y.columns[0], str):
      self._y_columns = list(y.columns)
    else:
      # deal with cases where two DFs have overlapped default numeric colnames
      self._y_columns = len(self._x_columns) + 1
      self._y = self._y.rename(columns={y.columns[0]: self._y_columns})

    # TODO(terrytangyuan): deal with unsupervised cases
    # combine into a data frame
    self.df = dd.multi.concat([self._x, self._y], axis=1)
    self.n_classes = n_classes

    x_count = x.count().compute()[0]
    x_shape = (x_count, len(self._x.columns))
    y_shape = (x_count, len(self._y.columns))
    # TODO(terrytangyuan): Add support for shuffle and epochs.
    self._shuffle = shuffle
    self.epochs = epochs
    self.input_shape, self.output_shape, self._batch_size = _get_in_out_shape(
        x_shape, y_shape, n_classes, batch_size)
    self.sample_fraction = self._batch_size / float(x_count)
    self._input_dtype = _check_dtype(self._x.dtypes[0])
    self._output_dtype = _check_dtype(self._y.dtypes[self._y_columns])
    if random_state is None:
      self.random_state = 66
    else:
      self.random_state = random_state

  def get_feed_params(self):
    """Function returns a `dict` with data feed params while training.

    Returns:
      A `dict` with data feed params while training.
    """
    return {'batch_size': self._batch_size}

  def get_feed_dict_fn(self, input_placeholder, output_placeholder):
    """Returns a function, that will sample data and provide it to placeholders.

    Args:
      input_placeholder: tf.Placeholder for input features mini batch.
      output_placeholder: tf.Placeholder for output labels.

    Returns:
      A function that when called samples a random subset of batch size
      from x and y.
    """

    def _feed_dict_fn():
      """Samples data and provides it to placeholders."""
      # TODO(ipolosukhin): option for with/without replacement (dev version of
      # dask)
      sample = self.df.random_split(
          [self.sample_fraction, 1 - self.sample_fraction],
          random_state=self.random_state)
      inp = extract_pandas_matrix(sample[0][self._x_columns].compute()).tolist()
      out = extract_pandas_matrix(sample[0][self._y_columns].compute())
      # convert to correct dtype
      inp = np.array(inp, dtype=self._input_dtype)
      # one-hot encode out for each class for cross entropy loss
      if HAS_PANDAS:
        import pandas as pd  # pylint: disable=g-import-not-at-top
        if not isinstance(out, pd.Series):
          out = out.flatten()
      out_max = self._y.max().compute().values[0]
      encoded_out = np.zeros((out.size, out_max + 1), dtype=self._output_dtype)
      encoded_out[np.arange(out.size), out] = 1
      return {input_placeholder.name: inp, output_placeholder.name: encoded_out}

    return _feed_dict_fn<|MERGE_RESOLUTION|>--- conflicted
+++ resolved
@@ -28,11 +28,8 @@
 from six.moves import xrange  # pylint: disable=redefined-builtin
 
 from tensorflow.python.framework import dtypes
-<<<<<<< HEAD
 from tensorflow.python.framework import ops
 from tensorflow.python.framework import tensor_util
-=======
->>>>>>> 4e69e022
 from tensorflow.python.ops import array_ops
 from tensorflow.python.platform import tf_logging as logging
 
